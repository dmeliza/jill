--- conflicted
+++ resolved
@@ -311,21 +311,10 @@
 whole effing thing.  I think the race condition is actually happening in the
 boost::iostream - multiple threads are calling log() and getting the same stream.
 
-<<<<<<< HEAD
-Perhaps it's too much to ask that the event_logger behave like a stream. If I
-force the calling threads to construct their own messages and then pass them,
-it may be a little more inefficient, but it allows me to have a pretty simple
-reentrant function for logging.
-
-How about this - return a proxy object that contains a stringstream, calculates
-a timestamp immediately on creation, and then calls a private virtual function
-on the source object when it goes out of scope.
-=======
 settled on having a dedicated proxy class somewhat like make_string that
 encapsulates a stringstream object, and that calls a private virtual function on
 the event_logger that created it during destruction.  The stringstream is
 allocated on the heap to allow the proxy to be easily copied.
->>>>>>> dd778baf
 
 * DONE arf_writer: fix cyclical reference problem
 
